/* SPDX-License-Identifier: LGPL-2.1 */
/*
 * Copyright (C) 2008, 2009, 2010 Red Hat Inc, Steven Rostedt <srostedt@redhat.com>
 *
 */
#ifndef _TRACE_CMD_PRIVATE_H
#define _TRACE_CMD_PRIVATE_H

#include <fcntl.h> /* for iovec */
#include <sys/types.h>
#include "event-parse.h"
#include "trace-cmd/trace-cmd.h"
#include "trace-cmd-private-python.h"

#define __packed __attribute__((packed))
#define __hidden __attribute__((visibility ("hidden")))

#define TRACECMD_MAGIC { 23, 8, 68 }

#define ARRAY_SIZE(_a) (sizeof(_a) / sizeof((_a)[0]))
#define __weak __attribute__((weak))
#define __noreturn __attribute__((noreturn))

#define TRACECMD_ERR_MSK	((unsigned long)(-1) & ~((1UL << 14) - 1))
#define TRACECMD_ISERR(ptr)	((unsigned long)(ptr) > TRACECMD_ERR_MSK)
#define TRACECMD_ERROR(ret)	((void *)((unsigned long)(ret) | TRACECMD_ERR_MSK))
#define TRACECMD_PTR2ERR(ptr)	((unisgned long)(ptr) & ~TRACECMD_ERR_MSK)

#define TSCNSEC_CLOCK	"tsc2nsec"

struct tep_plugin_list *trace_load_plugins(struct tep_handle *tep, int flags);

int *tracecmd_add_id(int *list, int id, int len);

#define FILE_VERSION_MIN		6
#define FILE_VERSION_MAX		7

#define FILE_VERSION_SECTIONS		7
#define FILE_VERSION_COMPRESSION	7

enum {
	RINGBUF_TYPE_PADDING		= 29,
	RINGBUF_TYPE_TIME_EXTEND	= 30,
	RINGBUF_TYPE_TIME_STAMP		= 31,
};

/* Can be overridden */
void tracecmd_debug(const char *fmt, ...);

void tracecmd_record_ref(struct tep_record *record);

void tracecmd_set_debug(bool set_debug);
bool tracecmd_get_debug(void);

void tracecmd_set_notimeout(bool set_notimeout);
bool tracecmd_get_notimeout(void);

bool tracecmd_is_version_supported(unsigned int version);
int tracecmd_default_file_version(void);

struct tracecmd_output;
struct tracecmd_recorder;
struct hook_list;

/* --- tracecmd plugins --- */

enum tracecmd_context {
	TRACECMD_INPUT,
	TRACECMD_OUTPUT,
};

enum tracecmd_plugin_flag {
	TRACECMD_DISABLE_SYS_PLUGINS	= 1,
	TRACECMD_DISABLE_PLUGINS	= 1 << 1,
};

struct trace_plugin_context;

struct trace_plugin_context *
tracecmd_plugin_context_create(enum tracecmd_context context, void *data);

void tracecmd_plugin_set_flag(struct trace_plugin_context *context,
			      enum tracecmd_plugin_flag flag);

#define TRACECMD_PLUGIN_LOADER tracecmd_plugin_loader
#define TRACECMD_PLUGIN_UNLOADER tracecmd_plugin_unloader
#define TRACECMD_PLUGIN_ALIAS tracecmd_plugin_alias
#define _MAKE_STR(x)	#x
#define MAKE_STR(x)	_MAKE_STR(x)
#define TRACECMD_PLUGIN_LOADER_NAME MAKE_STR(TRACECMD_PLUGIN_LOADER)
#define TRACECMD_PLUGIN_UNLOADER_NAME MAKE_STR(TRACECMD_PLUGIN_UNLOADER)
#define TRACECMD_PLUGIN_ALIAS_NAME MAKE_STR(TRACECMD_PLUGIN_ALIAS)

typedef int (*tracecmd_plugin_load_func)(struct trace_plugin_context *trace);
typedef int (*tracecmd_plugin_unload_func)(struct trace_plugin_context *trace);

struct tracecmd_input *
tracecmd_plugin_context_input(struct trace_plugin_context *trace_context);
struct tracecmd_output *
tracecmd_plugin_context_output(struct trace_plugin_context *trace_context);

void tracecmd_set_quiet(struct tracecmd_output *handle, bool set_quiet);
bool tracecmd_get_quiet(struct tracecmd_output *handle);
void tracecmd_set_out_clock(struct tracecmd_output *handle, const char *clock);
const char *tracecmd_get_trace_clock(struct tracecmd_input *handle);

const char *tracecmd_get_cpustats(struct tracecmd_input *handle);
const char *tracecmd_get_uname(struct tracecmd_input *handle);
const char *tracecmd_get_version(struct tracecmd_input *handle);
off_t tracecmd_get_cpu_file_size(struct tracecmd_input *handle, int cpu);

static inline int tracecmd_host_bigendian(void)
{
	unsigned char str[] = { 0x1, 0x2, 0x3, 0x4 };
	unsigned int *ptr;

	ptr = (unsigned int *)str;
	return *ptr == 0x01020304;
}

/* --- Opening and Reading the trace.dat file --- */

enum tracecmd_file_states {
	TRACECMD_FILE_ALLOCATED = 0,
	TRACECMD_FILE_INIT,
	TRACECMD_FILE_HEADERS,
	TRACECMD_FILE_FTRACE_EVENTS,
	TRACECMD_FILE_ALL_EVENTS,
	TRACECMD_FILE_KALLSYMS,
	TRACECMD_FILE_PRINTK,
	TRACECMD_FILE_CMD_LINES,
	TRACECMD_FILE_CPU_COUNT,
	TRACECMD_FILE_OPTIONS,
	TRACECMD_FILE_CPU_LATENCY,
	TRACECMD_FILE_CPU_FLYRECORD,
};

enum {
	TRACECMD_OPTION_DONE,
	TRACECMD_OPTION_DATE,
	TRACECMD_OPTION_CPUSTAT,
	TRACECMD_OPTION_BUFFER,
	TRACECMD_OPTION_TRACECLOCK,
	TRACECMD_OPTION_UNAME,
	TRACECMD_OPTION_HOOK,
	TRACECMD_OPTION_OFFSET,
	TRACECMD_OPTION_CPUCOUNT,
	TRACECMD_OPTION_VERSION,
	TRACECMD_OPTION_PROCMAPS,
	TRACECMD_OPTION_TRACEID,
	TRACECMD_OPTION_TIME_SHIFT,
	TRACECMD_OPTION_GUEST,
	TRACECMD_OPTION_TSC2NSEC,
	TRACECMD_OPTION_STRINGS,
	TRACECMD_OPTION_HEADER_INFO,
	TRACECMD_OPTION_FTRACE_EVENTS,
	TRACECMD_OPTION_EVENT_FORMATS,
	TRACECMD_OPTION_KALLSYMS,
	TRACECMD_OPTION_PRINTK,
	TRACECMD_OPTION_CMDLINES,
	TRACECMD_OPTION_BUFFER_TEXT,
	TRACECMD_OPTION_MAX,
};

enum {
	TRACECMD_FL_IGNORE_DATE		= (1 << 0),
	TRACECMD_FL_BUFFER_INSTANCE	= (1 << 1),
	TRACECMD_FL_IN_USECS		= (1 << 2),
	TRACECMD_FL_RAW_TS		= (1 << 3),
	TRACECMD_FL_SECTIONED		= (1 << 4),
	TRACECMD_FL_COMPRESSION		= (1 << 5),
};

struct tracecmd_ftrace {
	struct tracecmd_input		*handle;
	struct tep_event *fgraph_ret_event;
	int fgraph_ret_id;
	int long_size;
};

struct tracecmd_proc_addr_map {
	size_t			start;
	size_t			end;
	char			*lib_name;
};

typedef void (*tracecmd_show_data_func)(struct tracecmd_input *handle,
					struct tep_record *record);
typedef void (*tracecmd_handle_init_func)(struct tracecmd_input *handle,
					  struct hook_list *hook, int global);

struct tracecmd_input *tracecmd_alloc(const char *file, int flags);
struct tracecmd_input *tracecmd_alloc_fd(int fd, int flags);
void tracecmd_ref(struct tracecmd_input *handle);
int tracecmd_read_headers(struct tracecmd_input *handle,
			  enum tracecmd_file_states state);
int tracecmd_get_parsing_failures(struct tracecmd_input *handle);
int tracecmd_page_size(struct tracecmd_input *handle);
int tracecmd_copy_headers(struct tracecmd_input *in_handle,
			  struct tracecmd_output *out_handle,
			  enum tracecmd_file_states start_state,
			  enum tracecmd_file_states end_state);
int tracecmd_copy_buffer_descr(struct tracecmd_input *in_handle,
			       struct tracecmd_output *out_handle);
int tracecmd_copy_options(struct tracecmd_input *in_handle,
			  struct tracecmd_output *out_handle);
int tracecmd_copy_trace_data(struct tracecmd_input *in_handle,
			     struct tracecmd_output *out_handle);
void tracecmd_set_flag(struct tracecmd_input *handle, int flag);
void tracecmd_clear_flag(struct tracecmd_input *handle, int flag);
unsigned long tracecmd_get_flags(struct tracecmd_input *handle);
enum tracecmd_file_states tracecmd_get_file_state(struct tracecmd_input *handle);
int tracecmd_enable_tsync(struct tracecmd_input *handle, bool enable);

void tracecmd_parse_trace_clock(struct tracecmd_input *handle, char *file, int size);

int tracecmd_make_pipe(struct tracecmd_input *handle, int cpu, int fd, int cpus);

int tracecmd_is_buffer_instance(struct tracecmd_input *handle);

void tracecmd_set_ts_offset(struct tracecmd_input *handle, long long offset);
void tracecmd_set_ts2secs(struct tracecmd_input *handle, unsigned long long hz);

void tracecmd_print_events(struct tracecmd_input *handle, const char *regex);

struct hook_list *tracecmd_hooks(struct tracecmd_input *handle);

void tracecmd_print_stats(struct tracecmd_input *handle);
void tracecmd_print_uname(struct tracecmd_input *handle);
void tracecmd_print_version(struct tracecmd_input *handle);

int tracecmd_latency_data_read(struct tracecmd_input *handle, char **buf, size_t *size);

struct tep_record *
tracecmd_read_prev(struct tracecmd_input *handle, struct tep_record *record);

struct tep_record *
tracecmd_peek_next_data(struct tracecmd_input *handle, int *rec_cpu);

struct tep_record *
tracecmd_translate_data(struct tracecmd_input *handle,
			void *ptr, int size);
struct tep_record *
tracecmd_read_cpu_last(struct tracecmd_input *handle, int cpu);
int tracecmd_refresh_record(struct tracecmd_input *handle,
			    struct tep_record *record);

int tracecmd_set_cpu_to_timestamp(struct tracecmd_input *handle,
				  int cpu, unsigned long long ts);
void
tracecmd_set_all_cpus_to_timestamp(struct tracecmd_input *handle,
				   unsigned long long time);

int tracecmd_set_cursor(struct tracecmd_input *handle,
			int cpu, size_t offset);
unsigned long long
tracecmd_get_cursor(struct tracecmd_input *handle, int cpu);

unsigned long tracecmd_get_in_file_version(struct tracecmd_input *handle);
size_t tracecmd_get_options_offset(struct tracecmd_input *handle);
int tracecmd_get_file_compress_proto(struct tracecmd_input *handle,
				     const char **name, const char **version);

int tracecmd_ftrace_overrides(struct tracecmd_input *handle, struct tracecmd_ftrace *finfo);
bool tracecmd_get_use_trace_clock(struct tracecmd_input *handle);
tracecmd_show_data_func
tracecmd_get_show_data_func(struct tracecmd_input *handle);
void tracecmd_set_show_data_func(struct tracecmd_input *handle,
				 tracecmd_show_data_func func);

int tracecmd_record_at_buffer_start(struct tracecmd_input *handle, struct tep_record *record);
unsigned long long tracecmd_page_ts(struct tracecmd_input *handle,
				    struct tep_record *record);
unsigned int tracecmd_record_ts_delta(struct tracecmd_input *handle,
				      struct tep_record *record);

struct tracecmd_proc_addr_map *
tracecmd_search_task_map(struct tracecmd_input *handle,
			 int pid, unsigned long long addr);
#ifndef SWIG
/* hack for function graph work around */
extern __thread struct tracecmd_input *tracecmd_curr_thread_handle;
#endif


/* --- Creating and Writing the trace.dat file --- */

struct tracecmd_event_list {
	struct tracecmd_event_list	*next;
	const char			*glob;
};

struct tracecmd_option;
struct tracecmd_msg_handle;

int tracecmd_output_set_msg(struct tracecmd_output *handle,
			    struct tracecmd_msg_handle *msg_handle);
int tracecmd_output_set_trace_dir(struct tracecmd_output *handle, const char *tracing_dir);
int tracecmd_output_set_kallsyms(struct tracecmd_output *handle, const char *kallsyms);
int tracecmd_output_set_from_input(struct tracecmd_output *handle, struct tracecmd_input *ihandle);
int tracecmd_output_set_version(struct tracecmd_output *handle, int file_version);
int tracecmd_output_set_compression(struct tracecmd_output *handle, const char *compression);
int tracecmd_output_write_headers(struct tracecmd_output *handle,
				  struct tracecmd_event_list *list);

struct tracecmd_output *tracecmd_output_create(const char *output_file);
struct tracecmd_output *tracecmd_output_create_fd(int fd);
struct tracecmd_output *tracecmd_create_file_latency(const char *output_file, int cpus,
						     int file_version, const char *compression);

struct tracecmd_option *tracecmd_add_option(struct tracecmd_output *handle,
					    unsigned short id, int size,
					    const void *data);
struct tracecmd_option *
tracecmd_add_option_v(struct tracecmd_output *handle,
		      unsigned short id, const struct iovec *vector, int count);

int tracecmd_add_buffer_info(struct tracecmd_output *handle, const char *name, int cpus);
int tracecmd_write_buffer_info(struct tracecmd_output *handle);

int tracecmd_write_cpus(struct tracecmd_output *handle, int cpus);
int tracecmd_write_cmdlines(struct tracecmd_output *handle);
int tracecmd_prepare_options(struct tracecmd_output *handle, off_t offset, int whence);
int tracecmd_write_options(struct tracecmd_output *handle);
int tracecmd_write_meta_strings(struct tracecmd_output *handle);
int tracecmd_append_options(struct tracecmd_output *handle);
void tracecmd_output_close(struct tracecmd_output *handle);
void tracecmd_output_flush(struct tracecmd_output *handle);
void tracecmd_output_free(struct tracecmd_output *handle);
struct tracecmd_output *tracecmd_copy(struct tracecmd_input *ihandle, const char *file,
				      enum tracecmd_file_states state, int file_version,
				      const char *compression);

int tracecmd_write_cpu_data(struct tracecmd_output *handle,
			    int cpus, char * const *cpu_data_files, const char *buff_name);
int tracecmd_append_cpu_data(struct tracecmd_output *handle,
			     int cpus, char * const *cpu_data_files);
int tracecmd_append_buffer_cpu_data(struct tracecmd_output *handle,
				    const char *name, int cpus, char * const *cpu_data_files);
struct tracecmd_output *tracecmd_get_output_handle_fd(int fd);
unsigned long tracecmd_get_out_file_version(struct tracecmd_output *handle);
size_t tracecmd_get_out_file_offset(struct tracecmd_output *handle);

/* --- Reading the Fly Recorder Trace --- */

enum {
	TRACECMD_RECORD_NOSPLICE	= (1 << 0),	/* Use read instead of splice */
	TRACECMD_RECORD_SNAPSHOT	= (1 << 1),	/* Extract from snapshot */
	TRACECMD_RECORD_BLOCK_SPLICE	= (1 << 2),	/* Block on splice write */
	TRACECMD_RECORD_NOBRASS		= (1 << 3),	/* Splice directly without a brass pipe */
	TRACECMD_RECORD_POLL		= (1 << 4),	/* Use O_NONBLOCK, poll trace buffers */
};

void tracecmd_free_recorder(struct tracecmd_recorder *recorder);
struct tracecmd_recorder *tracecmd_create_recorder(const char *file, int cpu, unsigned flags);
struct tracecmd_recorder *tracecmd_create_recorder_fd(int fd, int cpu, unsigned flags);
struct tracecmd_recorder *tracecmd_create_recorder_virt(const char *file, int cpu, unsigned flags, int trace_fd, int maxkb);
struct tracecmd_recorder *tracecmd_create_recorder_maxkb(const char *file, int cpu, unsigned flags, int maxkb);
struct tracecmd_recorder *tracecmd_create_buffer_recorder_fd(int fd, int cpu, unsigned flags, struct tracefs_instance *instance);
struct tracecmd_recorder *tracecmd_create_buffer_recorder(const char *file, int cpu, unsigned flags, struct tracefs_instance *instance);
struct tracecmd_recorder *tracecmd_create_buffer_recorder_maxkb(const char *file, int cpu, unsigned flags, struct tracefs_instance *instance, int maxkb);

int tracecmd_start_recording(struct tracecmd_recorder *recorder, unsigned long sleep);
int tracecmd_stop_recording(struct tracecmd_recorder *recorder);
long tracecmd_flush_recording(struct tracecmd_recorder *recorder, bool finish);

enum tracecmd_msg_flags {
	TRACECMD_MSG_FL_USE_TCP		= 1 << 0,
	TRACECMD_MSG_FL_USE_VSOCK	= 1 << 1,
	TRACECMD_MSG_FL_PROXY		= 1 << 2,
};

<<<<<<< HEAD
/* for both client and server */
#ifdef __ANDROID__
#define MSG_CACHE_FILE "/data/local/tmp/trace_msg_cacheXXXXXX"
#else	/* !__ANDROID__ */
#define MSG_CACHE_FILE "/tmp/trace_msg_cacheXXXXXX"
#endif	/* __ANDROID__ */

=======
#define MSG_CACHE_FILE "/tmp/trace_msg_cacheXXXXXX"

/* for both client and server */
>>>>>>> 5f20c477
struct tracecmd_msg_handle {
	int			fd;
	short			cpu_count;
	short			version;	/* Current protocol version */
	unsigned long		flags;
	off_t			cache_start_offset;
	bool			done;
	bool			cache;
	int			cfd;
#ifndef HAVE_MEMFD_CREATE
	char			cfile[sizeof(MSG_CACHE_FILE)];
#endif
};

struct tracecmd_tsync_protos {
	char **names;
};

struct tracecmd_msg_handle *
tracecmd_msg_handle_alloc(int fd, unsigned long flags);
int tracecmd_msg_handle_cache(struct tracecmd_msg_handle *msg_handle);

/* Closes the socket and frees the handle */
void tracecmd_msg_handle_close(struct tracecmd_msg_handle *msg_handle);

/* for clients */
int tracecmd_msg_send_init_data(struct tracecmd_msg_handle *msg_handle,
				unsigned int **client_ports);
int tracecmd_msg_data_send(struct tracecmd_msg_handle *msg_handle,
			       const char *buf, int size);
int tracecmd_msg_finish_sending_data(struct tracecmd_msg_handle *msg_handle);
int tracecmd_msg_flush_data(struct tracecmd_msg_handle *msg_handle);
int tracecmd_msg_send_close_msg(struct tracecmd_msg_handle *msg_handle);
int tracecmd_msg_send_close_resp_msg(struct tracecmd_msg_handle *msg_handle);
int tracecmd_msg_wait_close(struct tracecmd_msg_handle *msg_handle);
int tracecmd_msg_wait_close_resp(struct tracecmd_msg_handle *msg_handle);
int tracecmd_msg_cont(struct tracecmd_msg_handle *msg_handle);
int tracecmd_msg_wait(struct tracecmd_msg_handle *msg_handle);

/* for server */
int tracecmd_msg_initial_setting(struct tracecmd_msg_handle *msg_handle);
int tracecmd_msg_send_port_array(struct tracecmd_msg_handle *msg_handle,
				 unsigned *ports);
int tracecmd_msg_read_data(struct tracecmd_msg_handle *msg_handle, int ofd);
int tracecmd_msg_collect_data(struct tracecmd_msg_handle *msg_handle, int ofd);
bool tracecmd_msg_done(struct tracecmd_msg_handle *msg_handle);
void tracecmd_msg_set_done(struct tracecmd_msg_handle *msg_handle);
int tracecmd_msg_read_options(struct tracecmd_msg_handle *msg_handle,
			      struct tracecmd_output *handle);
int tracecmd_msg_send_options(struct tracecmd_msg_handle *msg_handle,
			      struct tracecmd_output *handle);

int tracecmd_msg_send_trace_req(struct tracecmd_msg_handle *msg_handle,
				int argc, char **argv, bool use_fifos,
				unsigned long long trace_id,
				struct tracecmd_tsync_protos *protos);
int tracecmd_msg_send_trace_proxy(struct tracecmd_msg_handle *msg_handle,
				  int argc, char **argv, bool use_fifos,
				  unsigned long long trace_id,
				  struct tracecmd_tsync_protos *protos,
				  unsigned int nr_cpus,
				  unsigned int siblings);
int tracecmd_msg_recv_trace_req(struct tracecmd_msg_handle *msg_handle,
				int *argc, char ***argv, bool *use_fifos,
				unsigned long long *trace_id,
				struct tracecmd_tsync_protos **protos);
int tracecmd_msg_recv_trace_proxy(struct tracecmd_msg_handle *msg_handle,
				  int *argc, char ***argv, bool *use_fifos,
				  unsigned long long *trace_id,
				  struct tracecmd_tsync_protos **protos,
				  unsigned int *cpus, unsigned int *siblings);

int tracecmd_msg_send_trace_resp(struct tracecmd_msg_handle *msg_handle,
				 int nr_cpus, int page_size,
				 unsigned int *ports, bool use_fifos,
				 unsigned long long trace_id,
				 const char *tsync_proto, unsigned int tsync_port);
int tracecmd_msg_recv_trace_resp(struct tracecmd_msg_handle *msg_handle,
				 int *nr_cpus, int *page_size,
				 unsigned int **ports, bool *use_fifos,
				 unsigned long long *trace_id,
				 char **tsync_proto,
				 unsigned int *tsync_port);

int tracecmd_msg_send_time_sync(struct tracecmd_msg_handle *msg_handle,
				char *sync_protocol, unsigned int sync_msg_id,
				unsigned int payload_size, char *payload);
int tracecmd_msg_recv_time_sync(struct tracecmd_msg_handle *msg_handle,
				char *sync_protocol,
				unsigned int *sync_msg_id,
				unsigned int *payload_size, char **payload);

enum tracecmd_clocks {
	TRACECMD_CLOCK_UNKNOWN	= 0,
	TRACECMD_CLOCK_LOCAL	= 1,
	TRACECMD_CLOCK_GLOBAL	= 1 << 1,
	TRACECMD_CLOCK_COUNTER	= 1 << 2,
	TRACECMD_CLOCK_UPTIME	= 1 << 3,
	TRACECMD_CLOCK_PERF	= 1 << 4,
	TRACECMD_CLOCK_MONO	= 1 << 5,
	TRACECMD_CLOCK_MONO_RAW	= 1 << 6,
	TRACECMD_CLOCK_BOOT	= 1 << 7,
	TRACECMD_CLOCK_X86_TSC	= 1 << 8
};

enum tracecmd_clocks tracecmd_clock_str2id(const char *clock);
const char *tracecmd_clock_id2str(enum tracecmd_clocks clock);

/* --- Timestamp synchronization --- */

struct tracecmd_time_sync;
#define TRACECMD_TSYNC_PNAME_LENGTH	16
#define TRACECMD_TSYNC_PROTO_NONE	"none"

enum{
	TRACECMD_TIME_SYNC_CMD_PROBE	= 1,
	TRACECMD_TIME_SYNC_CMD_STOP	= 2,
};

enum tracecmd_time_sync_role {
	TRACECMD_TIME_SYNC_ROLE_HOST	= (1 << 0),
	TRACECMD_TIME_SYNC_ROLE_GUEST	= (1 << 1),
	TRACECMD_TIME_SYNC_ROLE_CLIENT	= (1 << 2),
	TRACECMD_TIME_SYNC_ROLE_SERVER	= (1 << 3),
};

/* Timestamp synchronization flags */
#define TRACECMD_TSYNC_FLAG_INTERPOLATE	0x1

void tracecmd_tsync_init(void);
int tracecmd_tsync_proto_getall(struct tracecmd_tsync_protos **protos, const char *clock, int role);
bool tsync_proto_is_supported(const char *proto_name);
struct tracecmd_time_sync *
tracecmd_tsync_with_host(int fd, const char *proto, const char *clock,
			 int remote_id, int local_id);
int tracecmd_tsync_with_host_stop(struct tracecmd_time_sync *tsync);
struct tracecmd_time_sync *
tracecmd_tsync_with_guest(unsigned long long trace_id, int loop_interval,
			  unsigned int fd, int guest_pid,
			  int guest_cpus, const char *proto_name, const char *clock);
int tracecmd_tsync_with_guest_stop(struct tracecmd_time_sync *tsync);
int tracecmd_tsync_get_offsets(struct tracecmd_time_sync *tsync, int cpu,
			       int *count, long long **ts,
			       long long **offsets, long long **scalings, long long **frac);
const char *tracecmd_tsync_get_proto(const struct tracecmd_tsync_protos *protos,
			 const char *clock, enum tracecmd_time_sync_role role);
void tracecmd_tsync_free(struct tracecmd_time_sync *tsync);
int tracecmd_write_guest_time_shift(struct tracecmd_output *handle,
				    struct tracecmd_time_sync *tsync);

/* --- Compression --- */
struct tracecmd_compress_chunk {
	unsigned int		size;
	unsigned int		zsize;
	off_t			zoffset;
	off_t			offset;
};
struct tracecmd_compression;
struct tracecmd_compression_proto {
	int weight;
	const char *name;
	const char *version;
	int (*compress)(void *ctx, const void *in, int in_bytes, void *out, int out_bytes);
	int (*uncompress)(void *ctx, const void *in, int in_bytes, void *out, int out_bytes);
	unsigned int (*compress_size)(void *ctx, unsigned int bytes);
	bool (*is_supported)(const char *name, const char *version);
	void *(*new_context)(void);
	void (*free_context)(void *ctx);
};

struct tracecmd_compression *tracecmd_compress_alloc(const char *name, const char *version,
						     int fd, struct tep_handle *tep,
						     struct tracecmd_msg_handle *msg_handle);
void tracecmd_compress_destroy(struct tracecmd_compression *handle);
int tracecmd_compress_block(struct tracecmd_compression *handle);
int tracecmd_uncompress_block(struct tracecmd_compression *handle);
void tracecmd_compress_reset(struct tracecmd_compression *handle);
ssize_t tracecmd_compress_buffer_read(struct tracecmd_compression *handle, char *dst, size_t len);
ssize_t tracecmd_compress_pread(struct tracecmd_compression *handle, char *dst, size_t len, off_t offset);
int tracecmd_compress_buffer_write(struct tracecmd_compression *handle,
				   const void *data, size_t size);
off_t tracecmd_compress_lseek(struct tracecmd_compression *handle, off_t offset, int whence);
int tracecmd_compress_proto_get_name(struct tracecmd_compression *compress,
				     const char **name, const char **version);
bool tracecmd_compress_is_supported(const char *name, const char *version);
int tracecmd_compress_protos_get(char ***names, char ***versions);
int tracecmd_compress_proto_register(struct tracecmd_compression_proto *proto);
int tracecmd_compress_copy_from(struct tracecmd_compression *handle, int fd, int chunk_size,
				size_t *read_size, size_t *write_size);
int tracecmd_uncompress_copy_to(struct tracecmd_compression *handle, int fd,
				size_t *read_size, size_t *write_size);
int tracecmd_uncompress_chunk(struct tracecmd_compression *handle,
			      struct tracecmd_compress_chunk *chunk, char *data);
int tracecmd_load_chunks_info(struct tracecmd_compression *handle,
			      struct tracecmd_compress_chunk **chunks_info);
/* --- Plugin handling --- */
extern struct tep_plugin_option trace_ftrace_options[];

char **trace_util_find_plugin_files(const char *suffix);
void trace_util_free_plugin_files(char **files);

/* Used for trace-cmd list */
void tracecmd_ftrace_load_options(void);

/* event hooks */

struct hook_list {
	struct hook_list	*next;
	struct buffer_instance	*instance;
	const char		*hook;
	char			*str;
	char			*start_system;
	char			*start_event;
	char			*start_match;
	char			*end_system;
	char			*end_event;
	char			*end_match;
	char			*pid;
	int			migrate;
	int			global;
	int			stack;
};

struct hook_list *tracecmd_create_event_hook(const char *arg);
void tracecmd_free_hooks(struct hook_list *hooks);

void tracecmd_plog(const char *fmt, ...);
void tracecmd_plog_error(const char *fmt, ...);
int tracecmd_set_logfile(char *logfile);

/* --- System --- */
unsigned long long tracecmd_generate_traceid(void);
int tracecmd_count_cpus(void);

/* --- Hack! --- */
int tracecmd_blk_hack(struct tracecmd_input *handle);

/* --- Stack tracer functions --- */
int tracecmd_stack_tracer_status(int *status);

/* --- Debugging --- */
struct kbuffer *tracecmd_record_kbuf(struct tracecmd_input *handle,
				     struct tep_record *record);
void *tracecmd_record_page(struct tracecmd_input *handle,
			   struct tep_record *record);
void *tracecmd_record_offset(struct tracecmd_input *handle,
			     struct tep_record *record);
#ifdef PERF

#include <linux/perf_event.h>

/* trace-cmd Perf */
struct trace_perf {
	int fd;
	int cpu;
	int pid;
	int pages;
	struct perf_event_attr pe;
	struct perf_event_mmap_page *mmap;
};
int trace_perf_init(struct trace_perf *perf, int pages, int cpu, int pid);
int trace_perf_open(struct trace_perf *perf);
void trace_perf_close(struct trace_perf *perf);
#endif

#endif /* _TRACE_CMD_PRIVATE_H */<|MERGE_RESOLUTION|>--- conflicted
+++ resolved
@@ -370,19 +370,13 @@
 	TRACECMD_MSG_FL_PROXY		= 1 << 2,
 };
 
-<<<<<<< HEAD
-/* for both client and server */
 #ifdef __ANDROID__
 #define MSG_CACHE_FILE "/data/local/tmp/trace_msg_cacheXXXXXX"
 #else	/* !__ANDROID__ */
 #define MSG_CACHE_FILE "/tmp/trace_msg_cacheXXXXXX"
 #endif	/* __ANDROID__ */
 
-=======
-#define MSG_CACHE_FILE "/tmp/trace_msg_cacheXXXXXX"
-
 /* for both client and server */
->>>>>>> 5f20c477
 struct tracecmd_msg_handle {
 	int			fd;
 	short			cpu_count;
